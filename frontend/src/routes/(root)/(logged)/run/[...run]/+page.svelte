--- conflicted
+++ resolved
@@ -761,7 +761,6 @@
 					{/if}
 					{job.script_path ?? (job.job_kind == 'dependencies' ? 'lock dependencies' : 'No path')}
 					<div class="flex flex-row gap-2 items-center flex-wrap">
-<<<<<<< HEAD
 						<RunBadges
 							{job}
 							displayPersistentScriptDefinition={!!persistentScriptDefinition}
@@ -770,98 +769,6 @@
 							}}
 							{concurrencyKey}
 						/>
-=======
-						{#if job.script_hash && job.job_kind !== 'aiagent'}
-							{#if job.job_kind == 'script'}
-								<a href="{base}/scripts/get/{job.script_hash}?workspace={$workspaceStore}"
-									><Badge color="gray">{truncateHash(job.script_hash)}</Badge></a
-								>
-							{:else}
-								<div>
-									<Badge color="gray">{truncateHash(job.script_hash)}</Badge>
-								</div>
-							{/if}
-						{/if}
-						{#if job && 'job_kind' in job}
-							<div>
-								<Badge color="blue">{job.job_kind}</Badge>
-							</div>
-						{/if}
-						{#if job && job.flow_status && job.job_kind === 'script'}
-							<PreprocessedArgsDisplay preprocessed={job.preprocessed} />
-						{/if}
-						{#if persistentScriptDefinition}
-							<button onclick={() => persistentScriptDrawer?.open?.(persistentScriptDefinition)}
-								><Badge color="red">persistent</Badge></button
-							>
-						{/if}
-						{#if job && 'priority' in job}
-							<div>
-								<Badge color="blue">priority: {job.priority}</Badge>
-							</div>
-						{/if}
-						{#if job.tag && !['deno', 'python3', 'flow', 'other', 'go', 'postgresql', 'mysql', 'bigquery', 'snowflake', 'mssql', 'graphql', 'oracledb', 'nativets', 'bash', 'powershell', 'php', 'rust', 'other', 'ansible', 'csharp', 'nu', 'java', 'duckdb', 'dependency', 'ruby'].includes(job.tag)}
-							<!-- for related places search: ADD_NEW_LANG -->
-							<div>
-								<Badge color="indigo">Tag: {job.tag}</Badge>
-							</div>
-						{/if}
-						{#if !job.visible_to_owner}
-							<div>
-								<Badge color="red">
-									only visible to you
-									<Tooltip>
-										{#snippet text()}
-											The option to hide this run from the owner of this script or flow was
-											activated
-										{/snippet}
-									</Tooltip>
-								</Badge>
-							</div>
-						{/if}
-						{#if job?.['labels'] && Array.isArray(job?.['labels']) && job?.['labels'].length > 0}
-							{#each job?.['labels'] as label}
-								<div>
-									<Badge>Label: {label}</Badge>
-								</div>
-							{/each}
-						{/if}
-						{#if concurrencyKey}
-							<div>
-								<Tooltip notClickable>
-									{#snippet text()}
-										This job has concurrency limits enabled with the key
-										<a
-											href={`${base}/runs/?job_kinds=all&graph=ConcurrencyChart&concurrency_key=${concurrencyKey}`}
-										>
-											{concurrencyKey}
-										</a>
-									{/snippet}
-									<a
-										href={`${base}/runs/?job_kinds=all&graph=ConcurrencyChart&concurrency_key=${concurrencyKey}`}
-									>
-										<Badge>Concurrency: {truncateRev(concurrencyKey, 20)}</Badge></a
-									>
-								</Tooltip>
-							</div>
-						{/if}
-						{#if job?.worker}
-							<div>
-								<Tooltip notClickable>
-									{#snippet text()}
-										worker:
-										<a href={`${base}/runs/?job_kinds=all&worker=${job?.worker}`}>
-											{job?.worker}
-										</a><br />
-										<WorkerHostname worker={job?.worker!} minTs={job?.['created_at']} />
-									{/snippet}
-									<a href={`${base}/runs/?job_kinds=all&worker=${job?.worker}`}>
-										<Badge>Worker: {truncateRev(job?.worker, 20)}</Badge></a
-									>
-								</Tooltip>
-							</div>
-						{/if}
->>>>>>> 97ed4a53
 					</div>
 				{/if}
 			</div>
