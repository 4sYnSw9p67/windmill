--- conflicted
+++ resolved
@@ -72,35 +72,12 @@
 	} from './triggers/utils'
 	import DraftTriggersConfirmationModal from './common/confirmationModal/DraftTriggersConfirmationModal.svelte'
 	import { Triggers } from './triggers/triggers.svelte'
-<<<<<<< HEAD
 	import {
 		SplitPanesLayout,
 		setSplitPanesLayoutContext
 	} from './splitPanes/SplitPanesLayout.svelte'
 	import type { PanesLayout } from './splitPanes/types'
 	import { setTabStateContext, TabsState } from './common/tabs/tabsState.svelte'
-
-	export let initialPath: string = ''
-	export let pathStoreInit: string | undefined = undefined
-	export let newFlow: boolean
-	export let selectedId: string | undefined
-	export let initialArgs: Record<string, any> = {}
-	export let loading = false
-	export let flowStore: Writable<OpenFlow>
-	export let flowStateStore: Writable<FlowState>
-	export let savedFlow: FlowWithDraftAndDraftTriggers | undefined = undefined
-	export let diffDrawer: DiffDrawer | undefined = undefined
-	export let customUi: FlowBuilderWhitelabelCustomUi = {}
-	export let disableAi: boolean = false
-	export let disabledFlowInputs = false
-	export let savedPrimarySchedule: ScheduleTrigger | undefined = undefined // used to set the primary schedule in the legacy primaryScheduleStore
-	export let version: number | undefined = undefined
-	export let setSavedraftCb: ((cb: () => void) => void) | undefined = undefined
-	export let draftTriggersFromUrl: Trigger[] | undefined = undefined
-	export let selectedTriggerIndexFromUrl: number | undefined = undefined
-	export let savedSplitPanesLayout: Record<string, PanesLayout> | undefined = undefined
-	export let tabsStateFromUrl: Record<string, string> | undefined = undefined
-=======
 	import { aiChatManager } from './copilot/chat/AIChatManager.svelte'
 
 	interface Props {
@@ -122,6 +99,8 @@
 		setSavedraftCb?: ((cb: () => void) => void) | undefined
 		draftTriggersFromUrl?: Trigger[] | undefined
 		selectedTriggerIndexFromUrl?: number | undefined
+		savedSplitPanesLayout?: Record<string, PanesLayout> | undefined
+		tabsStateFromUrl?: Record<string, string> | undefined
 		children?: import('svelte').Snippet
 	}
 
@@ -144,9 +123,10 @@
 		setSavedraftCb = undefined,
 		draftTriggersFromUrl = undefined,
 		selectedTriggerIndexFromUrl = undefined,
+		savedSplitPanesLayout = undefined,
+		tabsStateFromUrl = undefined,
 		children
 	}: Props = $props()
->>>>>>> f5f2f8f3
 
 	let initialPathStore = writable(initialPath)
 
@@ -176,9 +156,6 @@
 		confirmDeploymentCallback(selectedTriggers)
 	}
 
-<<<<<<< HEAD
-	$: setContext('customUi', customUi)
-
 	const splitPanesLayout = new SplitPanesLayout(savedSplitPanesLayout ?? {}, saveSessionDraft)
 	setSplitPanesLayoutContext(splitPanesLayout)
 
@@ -197,8 +174,6 @@
 		}
 	}
 
-=======
->>>>>>> f5f2f8f3
 	export function getInitialAndModifiedValues(): SavedAndModifiedValue {
 		return {
 			savedValue: savedFlow,
