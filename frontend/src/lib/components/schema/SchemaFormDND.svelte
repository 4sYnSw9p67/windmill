<script lang="ts">
	import { createEventDispatcher, untrack } from 'svelte'
	import { dragHandle } from '@windmill-labs/svelte-dnd-action'
	import SchemaForm from '../SchemaForm.svelte'
	import { GripVertical } from 'lucide-svelte'
	import type { Schema } from '$lib/common'
	import { deepEqual } from 'fast-equals'
	import type { SchemaDiff } from '$lib/components/schema/schemaUtils.svelte'
<<<<<<< HEAD
	import type { DynamicInput } from '$lib/utils'
=======
	import { generateRandomString, type DynamicSelect } from '$lib/utils'
>>>>>>> 6e46058c
	interface Props {
		schema: Schema
		args?: Record<string, any>
		prettifyHeader?: boolean
		onlyMaskPassword?: boolean
		disablePortal?: boolean
		disabled?: boolean
		hiddenArgs?: string[]
		nestedParent?: { label: string; nestedParent: any | undefined } | undefined
		disableDnd?: boolean
		shouldDispatchChanges?: boolean
		diff?: Record<string, SchemaDiff>
		nestedClasses?: string
		isValid?: boolean
		noVariablePicker?: boolean
<<<<<<< HEAD
		helperScript?: DynamicInput.HelperScript
=======
		helperScript?: DynamicSelect.HelperScript
		className?: string
		dndType?: string
>>>>>>> 6e46058c
	}

	let {
		schema = $bindable(),
		args = $bindable(undefined),
		prettifyHeader = false,
		onlyMaskPassword = false,
		disablePortal = false,
		disabled = false,
		hiddenArgs = [],
		nestedParent = undefined,
		disableDnd = false,
		shouldDispatchChanges = false,
		helperScript = undefined,
		diff = {},
		nestedClasses = '',
		isValid = $bindable(true),
		noVariablePicker = false,
		className = '',
		dndType = generateRandomString()
	}: Props = $props()

	$effect.pre(() => {
		if (args == undefined) {
			args = {}
		}
	})
	const dispatch = createEventDispatcher()
	const flipDurationMs = 200

	let items = $state(computeItems())

	let dragDisabledState = $state(true)

	function computeItems() {
		return (
			($state.snapshot(schema?.order) ?? Object.keys(schema?.properties ?? {}) ?? []).map(
				(key) => ({
					id: key,
					value: key
				})
			) ?? []
		)
	}

	function updateItems() {
		const newItems = computeItems()
		if (!deepEqual(newItems, items)) {
			items = newItems
		}
	}

	function handleConsider(e) {
		dragDisabledState = false
		const { items: newItems } = e.detail
		items = $state.snapshot(newItems)
	}

	function handleFinalize(e) {
		const { items: newItems } = e.detail
		dragDisabledState = true
		items = $state.snapshot(newItems)
		const newOrder = items.map((item) => item.value)
		dispatch('reorder', newOrder)
	}
	$effect(() => {
		schema && dragDisabledState && untrack(() => updateItems())
	})
</script>

<!-- <pre class="text-xs">3 {JSON.stringify(schema, null, 2)}</pre> -->
<!-- {JSON.stringify(schema)}
{dragDisabled} -->
<!-- {JSON.stringify(items)} -->
<!-- svelte-ignore a11y_no_static_element_interactions -->
<!-- svelte-ignore a11y_no_noninteractive_tabindex -->

<SchemaForm
	{nestedClasses}
	{hiddenArgs}
	on:click
	on:change
	on:reorder
	on:consider={handleConsider}
	on:finalize={handleFinalize}
	on:acceptChange
	on:rejectChange
	on:nestedChange
	bind:args
	{prettifyHeader}
	{onlyMaskPassword}
	{disablePortal}
	{disabled}
	{helperScript}
	{className}
	bind:schema
	dndConfig={disableDnd
		? undefined
		: {
				items,
				flipDurationMs,
				dropTargetStyle: {},
				type: dndType
			}}
	{items}
	{diff}
	{nestedParent}
	{shouldDispatchChanges}
	bind:isValid
	{noVariablePicker}
>
	{#snippet actions()}
		{#if !disableDnd}
			<div class="w-4 h-8 cursor-move ml-2 handle" aria-label="drag-handle" use:dragHandle>
				<GripVertical size={16} />
			</div>
		{/if}
	{/snippet}
</SchemaForm><|MERGE_RESOLUTION|>--- conflicted
+++ resolved
@@ -6,11 +6,7 @@
 	import type { Schema } from '$lib/common'
 	import { deepEqual } from 'fast-equals'
 	import type { SchemaDiff } from '$lib/components/schema/schemaUtils.svelte'
-<<<<<<< HEAD
-	import type { DynamicInput } from '$lib/utils'
-=======
-	import { generateRandomString, type DynamicSelect } from '$lib/utils'
->>>>>>> 6e46058c
+	import { generateRandomString, type DynamicInput } from '$lib/utils'
 	interface Props {
 		schema: Schema
 		args?: Record<string, any>
@@ -26,13 +22,9 @@
 		nestedClasses?: string
 		isValid?: boolean
 		noVariablePicker?: boolean
-<<<<<<< HEAD
 		helperScript?: DynamicInput.HelperScript
-=======
-		helperScript?: DynamicSelect.HelperScript
 		className?: string
 		dndType?: string
->>>>>>> 6e46058c
 	}
 
 	let {
