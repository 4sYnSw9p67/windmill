/*
 * Author: Ruben Fiszel
 * Copyright: Windmill Labs, Inc 2022
 * This file and its contents are licensed under the AGPLv3 License.
 * Please see the included NOTICE for copyright information and
 * LICENSE-AGPL for a copy of the license.
 */

use crate::db::ApiAuthed;
#[cfg(feature = "enterprise")]
use crate::ee_oss::ExternalJwks;
#[cfg(feature = "embedding")]
use crate::embeddings::load_embeddings_db;
#[cfg(feature = "oauth2")]
use crate::oauth2_oss::AllClients;
#[cfg(feature = "oauth2")]
use crate::oauth2_oss::SlackVerifier;
#[cfg(feature = "smtp")]
use crate::smtp_server_oss::SmtpServer;

#[cfg(feature = "mcp")]
use crate::mcp::{extract_and_store_workspace_id, setup_mcp_server, shutdown_mcp_server};
#[cfg(feature = "mcp")]
use rmcp::transport::streamable_http_server::session::local::LocalSessionManager;

use crate::tracing_init::MyOnFailure;
use crate::{
    tracing_init::{MyMakeSpan, MyOnResponse},
    users::OptAuthed,
    webhook_util::WebhookShared,
};
#[cfg(feature = "agent_worker_server")]
use agent_workers_oss::AgentCache;

use anyhow::Context;
use argon2::Argon2;
use axum::body::Body;
use axum::extract::DefaultBodyLimit;
use axum::http::HeaderValue;
use axum::response::Response;
use axum::{middleware::from_extractor, routing::get, routing::post, Extension, Router};
use db::DB;
use reqwest::Client;
#[cfg(feature = "oauth2")]
use std::collections::HashMap;
use tokio::task::JoinHandle;
use windmill_common::global_settings::load_value_from_global_settings;
use windmill_common::global_settings::EMAIL_DOMAIN_SETTING;
use windmill_common::worker::HUB_CACHE_DIR;

use std::fs::DirBuilder;
use std::time::Duration;
use std::{net::SocketAddr, sync::Arc};
use tokio::sync::RwLock;
use tower::ServiceBuilder;
use tower_cookies::CookieManagerLayer;
use tower_http::{
    cors::{Any, CorsLayer},
    trace::TraceLayer,
};
use windmill_common::db::UserDB;
use windmill_common::worker::CLOUD_HOSTED;
use windmill_common::{utils::GIT_VERSION, BASE_URL, INSTANCE_NAME};

use crate::scim_oss::has_scim_token;
use windmill_common::error::AppError;

#[cfg(all(feature = "agent_worker_server", feature = "private"))]
pub mod agent_workers_ee;
#[cfg(feature = "agent_worker_server")]
mod agent_workers_oss;
mod ai;
mod apps;
pub mod args;
mod assets;
mod audit;
pub mod auth;
mod capture;
mod concurrency_groups;
mod configs;
mod db;
mod drafts;
#[cfg(feature = "private")]
pub mod ee;
pub mod ee_oss;
pub mod embeddings;
mod favorite;
mod flows;
mod folders;
mod granular_acls;
mod groups;
#[cfg(feature = "http_trigger")]
mod http_trigger_args;
#[cfg(feature = "http_trigger")]
mod http_trigger_auth;
#[cfg(feature = "http_trigger")]
pub mod http_triggers;
#[cfg(feature = "private")]
pub mod indexer_ee;
mod indexer_oss;
#[cfg(feature = "private")]
mod inkeep_ee;
mod inkeep_oss;
mod inputs;
mod integration;
#[cfg(feature = "postgres_trigger")]
mod postgres_triggers;
mod s3_proxy;

pub mod openapi;

mod approvals;
#[cfg(all(feature = "enterprise", feature = "private"))]
pub mod apps_ee;
#[cfg(feature = "enterprise")]
mod apps_oss;
#[cfg(all(feature = "enterprise", feature = "gcp_trigger", feature = "private"))]
pub mod gcp_triggers_ee;
#[cfg(all(feature = "enterprise", feature = "gcp_trigger"))]
mod gcp_triggers_oss;
#[cfg(all(feature = "enterprise", feature = "private"))]
pub mod git_sync_ee;
#[cfg(feature = "enterprise")]
mod git_sync_oss;
#[cfg(all(feature = "parquet", feature = "private"))]
pub mod job_helpers_ee;
#[cfg(feature = "parquet")]
mod job_helpers_oss;
pub mod job_metrics;
pub mod jobs;
#[cfg(all(feature = "enterprise", feature = "kafka", feature = "private"))]
pub mod kafka_triggers_ee;
#[cfg(all(feature = "enterprise", feature = "kafka"))]
mod kafka_triggers_oss;
#[cfg(feature = "mqtt_trigger")]
mod mqtt_triggers;
#[cfg(all(feature = "enterprise", feature = "nats", feature = "private"))]
pub mod nats_triggers_ee;
#[cfg(all(feature = "enterprise", feature = "nats"))]
mod nats_triggers_oss;
#[cfg(all(feature = "oauth2", feature = "private"))]
pub mod oauth2_ee;
#[cfg(feature = "oauth2")]
pub mod oauth2_oss;
#[cfg(feature = "private")]
pub mod oidc_ee;
mod oidc_oss;
mod raw_apps;
mod resources;
#[cfg(feature = "private")]
pub mod saml_ee;
mod saml_oss;
mod schedule;
#[cfg(feature = "private")]
pub mod scim_ee;
mod scim_oss;
mod scopes;
mod scripts;
mod service_logs;
mod settings;
mod slack_approvals;
#[cfg(all(feature = "smtp", feature = "private"))]
pub mod smtp_server_ee;
#[cfg(feature = "smtp")]
mod smtp_server_oss;
#[cfg(all(feature = "enterprise", feature = "sqs_trigger", feature = "private"))]
pub mod sqs_triggers_ee;
#[cfg(all(feature = "enterprise", feature = "sqs_trigger"))]
mod sqs_triggers_oss;
#[cfg(feature = "private")]
pub mod teams_approvals_ee;
mod teams_approvals_oss;
mod trigger_helpers;

mod static_assets;
#[cfg(all(feature = "stripe", feature = "enterprise", feature = "private"))]
pub mod stripe_ee;
#[cfg(all(feature = "stripe", feature = "enterprise"))]
mod stripe_oss;
#[cfg(feature = "private")]
pub mod teams_ee;
mod teams_oss;
mod token;
mod tracing_init;
mod triggers;
mod users;
#[cfg(feature = "private")]
pub mod users_ee;
mod users_oss;
mod utils;
mod variables;
pub mod webhook_util;
#[cfg(feature = "websocket")]
mod websocket_triggers;
mod workers;
mod workspaces;
#[cfg(feature = "private")]
pub mod workspaces_ee;
mod workspaces_export;
mod workspaces_extra;
mod workspaces_oss;

#[cfg(feature = "mcp")]
mod mcp;

pub const DEFAULT_BODY_LIMIT: usize = 2097152 * 100; // 200MB

lazy_static::lazy_static! {

    pub static ref REQUEST_SIZE_LIMIT: Arc<RwLock<usize>> = Arc::new(RwLock::new(DEFAULT_BODY_LIMIT));

    pub static ref SCIM_TOKEN: Arc<RwLock<Option<String>>> = Arc::new(RwLock::new(None));
    pub static ref SAML_METADATA: Arc<RwLock<Option<String>>> = Arc::new(RwLock::new(None));


    pub static ref COOKIE_DOMAIN: Option<String> = std::env::var("COOKIE_DOMAIN").ok();

    pub static ref IS_SECURE: Arc<RwLock<bool>> = Arc::new(RwLock::new(false));

    pub static ref HTTP_CLIENT: Client = reqwest::ClientBuilder::new()
        .user_agent("windmill/beta")
        .connect_timeout(Duration::from_secs(10))
        .timeout(Duration::from_secs(30))
        .danger_accept_invalid_certs(std::env::var("ACCEPT_INVALID_CERTS").is_ok())
        .build().unwrap();


}

#[cfg(feature = "oauth2")]
lazy_static::lazy_static! {
    pub static ref OAUTH_CLIENTS: Arc<RwLock<AllClients>> = Arc::new(RwLock::new(AllClients {
        logins: HashMap::new(),
        connects: HashMap::new(),
        slack: None
    }));


    pub static ref SLACK_SIGNING_SECRET: Option<SlackVerifier> = std::env::var("SLACK_SIGNING_SECRET")
        .ok()
        .map(|x| SlackVerifier::new(x).unwrap());

}

// Compliance with cloud events spec.
pub async fn add_webhook_allowed_origin(
    req: axum::extract::Request,
    next: axum::middleware::Next,
) -> axum::response::Response {
    if req.method() == http::Method::OPTIONS {
        if let Some(webhook_request_origin) = req.headers().get("Webhook-Request-Origin") {
            let webhook_request_origin = webhook_request_origin.clone();
            let mut response = next.run(req).await;

            response
                .headers_mut()
                .insert("Webhook-Allowed-Origin", webhook_request_origin);
            response
                .headers_mut()
                .insert("Webhook-Allowed-Rate", HeaderValue::from_static("*"));
            return response;
        }
    }
    next.run(req).await
}

#[cfg(not(feature = "tantivy"))]
type IndexReader = ();

#[cfg(not(feature = "tantivy"))]
type ServiceLogIndexReader = ();

#[cfg(feature = "tantivy")]
type IndexReader = windmill_indexer::completed_runs_oss::IndexReader;
#[cfg(feature = "tantivy")]
type ServiceLogIndexReader = windmill_indexer::service_logs_oss::ServiceLogIndexReader;

pub async fn run_server(
    db: DB,
    job_index_reader: Option<IndexReader>,
    log_index_reader: Option<ServiceLogIndexReader>,
    addr: SocketAddr,
    mut killpill_rx: tokio::sync::broadcast::Receiver<()>,
    port_tx: tokio::sync::oneshot::Sender<String>,
    server_mode: bool,
    mcp_mode: bool,
    _base_internal_url: String,
) -> anyhow::Result<()> {
    let user_db = UserDB::new(db.clone());

    for x in [HUB_CACHE_DIR] {
        DirBuilder::new()
            .recursive(true)
            .create(x)
            .expect("could not create initial server dir");
    }

    #[cfg(feature = "enterprise")]
    let ext_jwks = ExternalJwks::load().await;
    let auth_cache = Arc::new(crate::auth::AuthCache::new(
        db.clone(),
        std::env::var("SUPERADMIN_SECRET").ok(),
        #[cfg(feature = "enterprise")]
        ext_jwks,
    ));
    let argon2 = Arc::new(Argon2::default());

    let disable_response_logs = std::env::var("DISABLE_RESPONSE_LOGS")
        .ok()
        .map(|x| x == "true")
        .unwrap_or(false);

    let middleware_stack = ServiceBuilder::new()
        .layer(Extension(db.clone()))
        .layer(Extension(user_db.clone()))
        .layer(Extension(auth_cache.clone()))
        .layer(Extension(job_index_reader))
        .layer(Extension(log_index_reader))
        // .layer(Extension(index_writer))
        .layer(CookieManagerLayer::new())
        .layer(Extension(WebhookShared::new(
            killpill_rx.resubscribe(),
            db.clone(),
        )))
        .layer(DefaultBodyLimit::max(
            REQUEST_SIZE_LIMIT.read().await.clone(),
        ));

    let cors = CorsLayer::new()
        .allow_methods([http::Method::GET, http::Method::POST])
        .allow_headers([http::header::CONTENT_TYPE, http::header::AUTHORIZATION])
        .allow_origin(Any);

    let sp_extension = Arc::new(saml_oss::build_sp_extension().await?);

    if server_mode {
        #[cfg(feature = "embedding")]
        load_embeddings_db(&db);

        let mut start_smtp_server = false;
        if let Some(smtp_settings) =
            load_value_from_global_settings(&db, EMAIL_DOMAIN_SETTING).await?
        {
            if smtp_settings.as_str().unwrap_or("") != "" {
                start_smtp_server = true;
            }
        }
        if !start_smtp_server {
            tracing::info!("SMTP server not started because email domain is not set");
        } else {
            #[cfg(feature = "smtp")]
            {
                let smtp_server = Arc::new(SmtpServer {
                    db: db.clone(),
                    user_db: user_db,
                    auth_cache: auth_cache.clone(),
                    base_internal_url: _base_internal_url.clone(),
                });
                if let Err(err) = smtp_server.start_listener_thread(addr).await {
                    tracing::error!("Error starting SMTP server: {err:#}");
                }
            }
            #[cfg(not(feature = "smtp"))]
            {
                tracing::info!("SMTP server not started because SMTP feature is not enabled");
            }
        }
    }

    let job_helpers_service = {
        #[cfg(feature = "parquet")]
        {
            job_helpers_oss::workspaced_service()
        }

        #[cfg(not(feature = "parquet"))]
        {
            Router::new()
        }
    };

    let kafka_triggers_service = {
        #[cfg(all(feature = "enterprise", feature = "kafka"))]
        {
            kafka_triggers_oss::workspaced_service()
        }

        #[cfg(not(all(feature = "enterprise", feature = "kafka")))]
        {
            Router::new()
        }
    };

    let nats_triggers_service = {
        #[cfg(all(feature = "enterprise", feature = "nats"))]
        {
            nats_triggers_oss::workspaced_service()
        }

        #[cfg(not(all(feature = "enterprise", feature = "nats")))]
        {
            Router::new()
        }
    };

    let mqtt_triggers_service = {
        #[cfg(all(feature = "mqtt_trigger"))]
        {
            mqtt_triggers::workspaced_service()
        }

        #[cfg(not(feature = "mqtt_trigger"))]
        {
            Router::new()
        }
    };

    let gcp_triggers_service = {
        #[cfg(all(feature = "enterprise", feature = "gcp_trigger"))]
        {
            gcp_triggers_oss::workspaced_service()
        }

        #[cfg(not(all(feature = "enterprise", feature = "gcp_trigger")))]
        {
            Router::new()
        }
    };

    let sqs_triggers_service = {
        #[cfg(all(feature = "enterprise", feature = "sqs_trigger"))]
        {
            sqs_triggers_oss::workspaced_service()
        }

        #[cfg(not(all(feature = "enterprise", feature = "sqs_trigger")))]
        {
            Router::new()
        }
    };

    let websocket_triggers_service = {
        #[cfg(feature = "websocket")]
        {
            websocket_triggers::workspaced_service()
        }

        #[cfg(not(feature = "websocket"))]
        Router::new()
    };

    let http_triggers_service = {
        #[cfg(feature = "http_trigger")]
        {
            http_triggers::workspaced_service()
        }

        #[cfg(not(feature = "http_trigger"))]
        Router::new()
    };

    #[cfg(feature = "http_trigger")]
    {
        let http_killpill_rx = killpill_rx.resubscribe();
        http_triggers::refresh_routers_loop(&db, http_killpill_rx).await;
    }

    let postgres_triggers_service = {
        #[cfg(feature = "postgres_trigger")]
        {
            postgres_triggers::workspaced_service()
        }

        #[cfg(not(feature = "postgres_trigger"))]
        Router::new()
    };

    if !*CLOUD_HOSTED && server_mode && !mcp_mode {
        #[cfg(feature = "websocket")]
        {
            let ws_killpill_rx = killpill_rx.resubscribe();
            websocket_triggers::start_websockets(db.clone(), ws_killpill_rx);
        }

        #[cfg(all(feature = "enterprise", feature = "kafka"))]
        {
            let kafka_killpill_rx = killpill_rx.resubscribe();
            kafka_triggers_oss::start_kafka_consumers(db.clone(), kafka_killpill_rx);
        }

        #[cfg(all(feature = "enterprise", feature = "nats"))]
        {
            let nats_killpill_rx = killpill_rx.resubscribe();
            nats_triggers_oss::start_nats_consumers(db.clone(), nats_killpill_rx);
        }

        #[cfg(feature = "postgres_trigger")]
        {
            let db_killpill_rx = killpill_rx.resubscribe();
            postgres_triggers::start_database(db.clone(), db_killpill_rx);
        }

        #[cfg(feature = "mqtt_trigger")]
        {
            let mqtt_killpill_rx = killpill_rx.resubscribe();
            mqtt_triggers::start_mqtt_consumer(db.clone(), mqtt_killpill_rx);
        }

        #[cfg(all(feature = "enterprise", feature = "sqs_trigger"))]
        {
            let sqs_killpill_rx = killpill_rx.resubscribe();
            sqs_triggers_oss::start_sqs(db.clone(), sqs_killpill_rx);
        }

        #[cfg(all(feature = "enterprise", feature = "gcp_trigger"))]
        {
            let gcp_killpill_rx = killpill_rx.resubscribe();
            gcp_triggers_oss::start_consuming_gcp_pubsub_event(db.clone(), gcp_killpill_rx);
        }
    }

    let listener = tokio::net::TcpListener::bind(addr)
        .await
        .context("binding main windmill server")?;
    let port = listener.local_addr().map(|x| x.port()).unwrap_or(8000);
    let ip = listener
        .local_addr()
        .map(|x| x.ip().to_string())
        .unwrap_or("localhost".to_string());

    // Setup MCP server
    #[allow(unused_variables)]
    let (mcp_router, mcp_session_manager) = {
        #[cfg(feature = "mcp")]
        if server_mode || mcp_mode {
            let (mcp_router, mcp_session_manager) = setup_mcp_server().await?;
            let mcp_middleware = axum::middleware::from_fn(extract_and_store_workspace_id);
            (mcp_router.layer(mcp_middleware), Some(mcp_session_manager))
        } else {
            (Router::new(), Option::<Arc<LocalSessionManager>>::None)
        }

        #[cfg(not(feature = "mcp"))]
        (Router::new(), Option::<()>::None)
    };

    let mcp_list_tools_service = {
        #[cfg(feature = "mcp")]
        {
            mcp::list_tools_service()
        }

        #[cfg(not(feature = "mcp"))]
        {
            Router::new()
        }
    };

    #[cfg(feature = "agent_worker_server")]
    let (agent_workers_router, agent_workers_bg_processor, agent_workers_killpill_tx) =
        if server_mode {
            agent_workers_oss::workspaced_service(db.clone(), _base_internal_url.clone())
        } else {
            (Router::new(), vec![], None)
        };

    #[cfg(feature = "agent_worker_server")]
    let agent_cache = Arc::new(AgentCache::new());

    // build our application with a route
    let app = Router::new()
        .nest(
            "/api",
            Router::new()
                .nest(
                    "/w/:workspace_id",
                    Router::new()
                        // Reordered alphabetically
                        .nest("/acls", granular_acls::workspaced_service())
                        .nest("/apps", apps::workspaced_service())
                        .nest("/assets", assets::workspaced_service())
                        .nest("/audit", audit::workspaced_service())
                        .nest("/capture", capture::workspaced_service())
                        .nest(
                            "/concurrency_groups",
                            concurrency_groups::workspaced_service(),
                        )
                        .nest("/embeddings", embeddings::workspaced_service())
                        .nest("/drafts", drafts::workspaced_service())
                        .nest("/favorites", favorite::workspaced_service())
                        .nest("/flows", flows::workspaced_service())
                        .nest("/folders", folders::workspaced_service())
                        .nest("/groups", groups::workspaced_service())
                        .nest("/inputs", inputs::workspaced_service())
                        .nest("/job_metrics", job_metrics::workspaced_service())
                        .nest("/job_helpers", job_helpers_service)
                        .nest("/jobs", jobs::workspaced_service())
                        .nest("/oauth", {
                            #[cfg(feature = "oauth2")]
                            {
                                oauth2_oss::workspaced_service()
                            }

                            #[cfg(not(feature = "oauth2"))]
                            Router::new()
                        })
                        .nest("/ai", ai::workspaced_service())
                        .nest("/raw_apps", raw_apps::workspaced_service())
                        .nest("/resources", resources::workspaced_service())
                        .nest("/schedules", schedule::workspaced_service())
                        .nest("/scripts", scripts::workspaced_service())
                        .nest(
                            "/users",
                            users::workspaced_service().layer(Extension(argon2.clone())),
                        )
                        .nest("/variables", variables::workspaced_service())
                        .nest("/workspaces", workspaces::workspaced_service())
                        .nest("/oidc", oidc_oss::workspaced_service())
                        .nest("/openapi", openapi::openapi_service())
                        .nest("/http_triggers", http_triggers_service)
                        .nest("/websocket_triggers", websocket_triggers_service)
                        .nest("/kafka_triggers", kafka_triggers_service)
                        .nest("/nats_triggers", nats_triggers_service)
                        .nest("/mqtt_triggers", mqtt_triggers_service)
                        .nest("/sqs_triggers", sqs_triggers_service)
                        .nest("/gcp_triggers", gcp_triggers_service)
                        .nest("/postgres_triggers", postgres_triggers_service),
                )
                .nest("/workspaces", workspaces::global_service())
                .nest(
                    "/users",
                    users::global_service().layer(Extension(argon2.clone())),
                )
                .nest("/settings", settings::global_service())
                .nest("/workers", workers::global_service())
                .nest("/service_logs", service_logs::global_service())
                .nest("/configs", configs::global_service())
                .nest("/scripts", scripts::global_service())
                .nest("/integrations", integration::global_service())
                .nest("/groups", groups::global_service())
                .nest("/flows", flows::global_service())
                .nest("/apps", apps::global_service().layer(cors.clone()))
                .nest("/schedules", schedule::global_service())
                .nest("/embeddings", embeddings::global_service())
                .nest("/ai", ai::global_service())
                .nest("/inkeep", inkeep_oss::global_service())
                .nest("/mcp/w/:workspace_id/sse", mcp_router)
                .nest("/mcp/w/:workspace_id/list_tools", mcp_list_tools_service)
                .route_layer(from_extractor::<ApiAuthed>())
                .route_layer(from_extractor::<users::Tokened>())
                .nest("/jobs", jobs::global_root_service())
                .nest(
                    "/srch/w/:workspace_id/index",
                    indexer_oss::workspaced_service(),
                )
                .nest("/srch/index", indexer_oss::global_service())
                .nest("/oidc", oidc_oss::global_service())
                .nest(
                    "/saml",
                    saml_oss::global_service().layer(Extension(Arc::clone(&sp_extension))),
                )
                .nest(
                    "/scim",
                    scim_oss::global_service()
                        .route_layer(axum::middleware::from_fn(has_scim_token)),
                )
                .nest("/tokens", token::global_service())
                .nest("/concurrency_groups", concurrency_groups::global_service())
                .nest("/scripts_u", scripts::global_unauthed_service())
                .nest("/apps_u", {
                    #[cfg(feature = "enterprise")]
                    {
                        apps_oss::global_unauthed_service()
                    }

                    #[cfg(not(feature = "enterprise"))]
                    {
                        Router::new()
                    }
                })
                .nest(
                    "/w/:workspace_id/apps_u",
                    apps::unauthed_service()
                        .layer(from_extractor::<OptAuthed>())
                        .layer(cors.clone()),
                )
<<<<<<< HEAD
                .nest(
                    "/mcp/w/:workspace_id/sse",
                    mcp_router.layer(from_extractor::<ApiAuthed>()),
                )
=======
>>>>>>> 68bf2955
                .layer(from_extractor::<OptAuthed>())
                .nest("/agent_workers", {
                    #[cfg(feature = "agent_worker_server")]
                    {
                        agent_workers_oss::global_service().layer(Extension(agent_cache.clone()))
                    }
                    #[cfg(not(feature = "agent_worker_server"))]
                    {
                        Router::new()
                    }
                })
                .nest("/w/:workspace_id/agent_workers", {
                    #[cfg(feature = "agent_worker_server")]
                    {
                        agent_workers_router.layer(Extension(agent_cache.clone()))
                    }
                    #[cfg(not(feature = "agent_worker_server"))]
                    {
                        Router::new()
                    }
                })
                .nest(
                    "/w/:workspace_id/jobs_u",
                    jobs::workspace_unauthed_service().layer(cors.clone()),
                )
                .route("/slack", post(slack_approvals::slack_app_callback_handler))
                .nest("/teams", {
                    #[cfg(feature = "enterprise")]
                    {
                        teams_oss::teams_service()
                    }

                    #[cfg(not(feature = "enterprise"))]
                    {
                        Router::new()
                    }
                })
                .route(
                    "/w/:workspace_id/jobs/slack_approval/:job_id",
                    get(slack_approvals::request_slack_approval),
                )
                .route(
                    "/w/:workspace_id/jobs/teams_approval/:job_id",
                    get(teams_approvals_oss::request_teams_approval),
                )
                .nest("/w/:workspace_id/github_app", {
                    #[cfg(feature = "enterprise")]
                    {
                        git_sync_oss::workspaced_service()
                    }

                    #[cfg(not(feature = "enterprise"))]
                    Router::new()
                })
                .nest("/github_app", {
                    #[cfg(feature = "enterprise")]
                    {
                        git_sync_oss::global_service()
                    }

                    #[cfg(not(feature = "enterprise"))]
                    Router::new()
                })
                .nest(
                    "/w/:workspace_id/resources_u",
                    resources::public_service().layer(cors.clone()),
                )
                .nest(
                    "/w/:workspace_id/capture_u",
                    capture::workspaced_unauthed_service().layer(cors.clone()),
                )
                .nest(
                    "/w/:workspace_id/s3_proxy",
                    s3_proxy::workspaced_unauthed_service(),
                )
                .nest(
                    "/auth",
                    users::make_unauthed_service().layer(Extension(argon2)),
                )
                .nest("/oauth", {
                    #[cfg(feature = "oauth2")]
                    {
                        oauth2_oss::global_service().layer(Extension(Arc::clone(&sp_extension)))
                    }

                    #[cfg(not(feature = "oauth2"))]
                    Router::new()
                })
                .nest(
                    "/r",
                    {
                        #[cfg(feature = "http_trigger")]
                        {
                            http_triggers::routes_global_service()
                        }

                        #[cfg(not(feature = "http_trigger"))]
                        {
                            Router::new()
                        }
                    }
                    .layer(from_extractor::<OptAuthed>()),
                )
                .nest(
                    "/gcp/w/:workspace_id",
                    {
                        #[cfg(all(feature = "enterprise", feature = "gcp_trigger"))]
                        {
                            gcp_triggers_oss::gcp_push_route_handler()
                        }
                        #[cfg(not(all(feature = "enterprise", feature = "gcp_trigger")))]
                        {
                            Router::new()
                        }
                    }
                    .layer(from_extractor::<OptAuthed>()),
                )
                .route("/version", get(git_v))
                .route("/uptodate", get(is_up_to_date))
                .route("/ee_license", get(ee_license))
                .route("/openapi.yaml", get(openapi))
                .route("/openapi.json", get(openapi_json)),
        )
        .fallback(static_assets::static_handler)
        .layer(middleware_stack);

    let app = if disable_response_logs {
        app
    } else {
        app.layer(
            TraceLayer::new_for_http()
                .on_response(MyOnResponse {})
                .make_span_with(MyMakeSpan {})
                .on_request(())
                .on_failure(MyOnFailure {}),
        )
    };

    let server = axum::serve(listener, app.into_make_service());

    tracing::info!(
        instance = %*INSTANCE_NAME,
        "server started on port={} and addr={}",
        port,
        ip
    );

    port_tx
        .send(format!("http://localhost:{}", port))
        .expect("Failed to send port");

    let server = server.with_graceful_shutdown(async move {
        killpill_rx.recv().await.ok();
        #[cfg(feature = "agent_worker_server")]
        if let Some(agent_workers_killpill_tx) = agent_workers_killpill_tx {
            if let Err(e) = agent_workers_killpill_tx.kill().await {
                tracing::error!("Error killing agent workers: {e:#}");
            }
        }
        tracing::info!("Graceful shutdown of server");

        #[cfg(feature = "mcp")]
        if let Some(mcp_session_manager) = mcp_session_manager {
            shutdown_mcp_server(mcp_session_manager).await;
            tracing::info!("MCP server shutdown");
        }
    });

    server.await?;
    #[cfg(feature = "agent_worker_server")]
    for (i, bg_processor) in agent_workers_bg_processor.into_iter().enumerate() {
        tracing::info!("server off. shutting down agent worker bg processor {i}");
        bg_processor.await?;
        tracing::info!("agent worker bg processor {i} shut down");
    }
    Ok(())
}

async fn is_up_to_date() -> Result<String, AppError> {
    let error_reading_version = || anyhow::anyhow!("Error reading latest released version");
    let version = HTTP_CLIENT
        .get("https://api.github.com/repos/windmill-labs/windmill/releases/latest")
        .timeout(Duration::from_secs(10))
        .send()
        .await
        .context("Impossible to reach api.github")?
        .json::<serde_json::Value>()
        .await?
        .get("tag_name")
        .ok_or_else(error_reading_version)?
        .as_str()
        .ok_or_else(error_reading_version)?
        .to_string();
    let release = GIT_VERSION
        .split('-')
        .next()
        .ok_or_else(error_reading_version)?
        .to_string();
    if version == release {
        Ok("yes".to_string())
    } else {
        Ok(format!("Update: {GIT_VERSION} -> {version}"))
    }
}

#[cfg(feature = "enterprise")]
async fn git_v() -> String {
    format!("EE {GIT_VERSION}")
}

#[cfg(not(feature = "enterprise"))]
async fn git_v() -> String {
    format!("CE {GIT_VERSION}")
}

#[cfg(not(feature = "enterprise"))]
async fn ee_license() -> &'static str {
    ""
}

#[cfg(feature = "enterprise")]
async fn ee_license() -> String {
    use windmill_common::ee_oss::{LICENSE_KEY_ID, LICENSE_KEY_VALID};

    if *LICENSE_KEY_VALID.read().await {
        LICENSE_KEY_ID.read().await.clone()
    } else {
        "".to_string()
    }
}

async fn openapi() -> Response {
    Response::builder()
        .header("content-type", "application/yaml")
        .body(Body::from(include_str!("../openapi-deref.yaml")))
        .unwrap()
}

async fn openapi_json() -> Response {
    Response::builder()
        .header("content-type", "application/json")
        .body(Body::from(include_str!("../openapi-deref.json")))
        .unwrap()
}

pub async fn migrate_db(db: &DB) -> anyhow::Result<Option<JoinHandle<()>>> {
    db::migrate(db)
        .await
        .map_err(|e| anyhow::anyhow!("Error migrating db: {e:#}"))
}<|MERGE_RESOLUTION|>--- conflicted
+++ resolved
@@ -684,13 +684,6 @@
                         .layer(from_extractor::<OptAuthed>())
                         .layer(cors.clone()),
                 )
-<<<<<<< HEAD
-                .nest(
-                    "/mcp/w/:workspace_id/sse",
-                    mcp_router.layer(from_extractor::<ApiAuthed>()),
-                )
-=======
->>>>>>> 68bf2955
                 .layer(from_extractor::<OptAuthed>())
                 .nest("/agent_workers", {
                     #[cfg(feature = "agent_worker_server")]
