use async_recursion::async_recursion;

use itertools::Itertools;
use lazy_static::lazy_static;
use regex::Regex;
use serde::{Deserialize, Serialize};
use serde_json::value::RawValue;
use serde_json::{json, Value};
use sha2::Digest;
use sqlx::types::Json;
use sqlx::{Pool, Postgres};
use tokio::process::Command;
use tokio::{fs::File, io::AsyncReadExt};
use windmill_common::jobs::ENTRYPOINT_OVERRIDE;

#[cfg(feature = "parquet")]
use windmill_common::s3_helpers::{
    get_etag_or_empty, LargeFileStorage, ObjectStoreResource, S3Object,
};
use windmill_common::variables::{build_crypt_with_key_suffix, decrypt_value_with_mc};
use windmill_common::worker::{
    to_raw_value, write_file, CLOUD_HOSTED, ROOT_CACHE_DIR, WORKER_CONFIG,
};
use windmill_common::{
    cache::Cache,
    error::{self, Error},
    jobs::QueuedJob,
    scripts::ScriptHash,
    variables::ContextualVariable,
};

use anyhow::{anyhow, Result};

<<<<<<< HEAD
use std::path::Path;
use std::{
    collections::{hash_map::DefaultHasher, HashMap},
    hash::{Hash, Hasher},
    time::Duration,
};

=======
use std::{collections::HashMap, sync::Arc, time::Duration};
>>>>>>> 0dab23f6
use uuid::Uuid;
use windmill_common::{variables, DB};

use tokio::{io::AsyncWriteExt, process::Child, time::Instant};

use crate::{
    AuthedClient, AuthedClientBackgroundTask, JOB_DEFAULT_TIMEOUT, MAX_RESULT_SIZE,
    MAX_TIMEOUT_DURATION, PATH_ENV,
};

pub async fn build_args_map<'a>(
    job: &'a QueuedJob,
    client: &AuthedClientBackgroundTask,
    db: &Pool<Postgres>,
) -> error::Result<Option<HashMap<String, Box<RawValue>>>> {
    if let Some(args) = &job.args {
        return transform_json(client, &job.workspace_id, &args.0, &job, db).await;
    }
    return Ok(None);
}

pub fn check_executor_binary_exists(
    executor: &str,
    executor_path: &str,
    language: &str,
) -> Result<(), Error> {
    if !Path::new(executor_path).exists() {
        #[cfg(feature = "enterprise")]
        let msg = format!("Couldn't find {executor} at {}. This probably means that you are not using the windmill-full image. Please use the image `windmill-full-ee` for your instance in order to run {language} jobs.", executor_path);

        #[cfg(not(feature = "enterprise"))]
        let msg = format!("Couldn't find {executor} at {}. This probably means that you are not using the windmill-full image. Please use the image `windmill-full` for your instance in order to run {language} jobs.", executor_path);
        return Err(Error::NotFound(msg));
    }

    Ok(())
}

pub async fn build_args_values(
    job: &QueuedJob,
    client: &AuthedClientBackgroundTask,
    db: &Pool<Postgres>,
) -> error::Result<HashMap<String, serde_json::Value>> {
    if let Some(args) = &job.args {
        transform_json_as_values(client, &job.workspace_id, &args.0, &job, db).await
    } else {
        Ok(HashMap::new())
    }
}

#[tracing::instrument(level = "trace", skip_all)]
pub async fn create_args_and_out_file(
    client: &AuthedClientBackgroundTask,
    job: &QueuedJob,
    job_dir: &str,
    db: &Pool<Postgres>,
) -> Result<(), Error> {
    if let Some(args) = job.args.as_ref() {
        if let Some(x) = transform_json(client, &job.workspace_id, &args.0, job, db).await? {
            write_file(
                job_dir,
                "args.json",
                &serde_json::to_string(&x).unwrap_or_else(|_| "{}".to_string()),
            )?;
        } else {
            write_file(
                job_dir,
                "args.json",
                &serde_json::to_string(&args).unwrap_or_else(|_| "{}".to_string()),
            )?;
        }
    } else {
        write_file(job_dir, "args.json", "{}")?;
    };

    write_file(job_dir, "result.json", "")?;
    Ok(())
}

pub async fn write_file_binary(dir: &str, path: &str, content: &[u8]) -> error::Result<File> {
    let path = format!("{}/{}", dir, path);
    let mut file = File::create(&path).await?;
    file.write_all(content).await?;
    file.flush().await?;
    Ok(file)
}

lazy_static::lazy_static! {
    static ref RE_RES_VAR: Regex = Regex::new(r#"\$(?:var|res|encrypted)\:"#).unwrap();
}

pub async fn transform_json<'a>(
    client: &AuthedClientBackgroundTask,
    workspace: &str,
    vs: &'a HashMap<String, Box<RawValue>>,
    job: &QueuedJob,
    db: &Pool<Postgres>,
) -> error::Result<Option<HashMap<String, Box<RawValue>>>> {
    let mut has_match = false;
    for (_, v) in vs {
        let inner_vs = v.get();
        if (*RE_RES_VAR).is_match(inner_vs) {
            has_match = true;
            break;
        }
    }
    if !has_match {
        return Ok(None);
    }
    let mut r = HashMap::new();
    for (k, v) in vs {
        let inner_vs = v.get();
        if (*RE_RES_VAR).is_match(inner_vs) {
            let value = serde_json::from_str(inner_vs).map_err(|e| {
                error::Error::InternalErr(format!("Error while parsing inner arg: {e:#}"))
            })?;
            let transformed =
                transform_json_value(&k, &client.get_authed().await, workspace, value, job, db)
                    .await?;
            let as_raw = serde_json::from_value(transformed).map_err(|e| {
                error::Error::InternalErr(format!("Error while parsing inner arg: {e:#}"))
            })?;
            r.insert(k.to_string(), as_raw);
        } else {
            r.insert(k.to_string(), v.to_owned());
        }
    }
    Ok(Some(r))
}

pub async fn transform_json_as_values<'a>(
    client: &AuthedClientBackgroundTask,
    workspace: &str,
    vs: &'a HashMap<String, Box<RawValue>>,
    job: &QueuedJob,
    db: &Pool<Postgres>,
) -> error::Result<HashMap<String, serde_json::Value>> {
    let mut r: HashMap<String, serde_json::Value> = HashMap::new();
    for (k, v) in vs {
        let inner_vs = v.get();
        if (*RE_RES_VAR).is_match(inner_vs) {
            let value = serde_json::from_str(inner_vs).map_err(|e| {
                error::Error::InternalErr(format!("Error while parsing inner arg: {e:#}"))
            })?;
            let transformed =
                transform_json_value(&k, &client.get_authed().await, workspace, value, job, db)
                    .await?;
            let as_raw = serde_json::from_value(transformed).map_err(|e| {
                error::Error::InternalErr(format!("Error while parsing inner arg: {e:#}"))
            })?;
            r.insert(k.to_string(), as_raw);
        } else {
            r.insert(
                k.to_string(),
                serde_json::from_str(v.get()).unwrap_or_else(|_| serde_json::Value::Null),
            );
        }
    }
    Ok(r)
}

pub fn parse_npm_config(s: &str) -> (String, Option<String>) {
    let (url, token_opt) = if s.contains(":_authToken=") {
        let split_url = s.split(":_authToken=").collect::<Vec<&str>>();
        let url = split_url
            .get(0)
            .map(|u| u.to_string())
            .unwrap_or("".to_string());
        let token = split_url
            .get(1)
            .map(|t| t.to_string())
            .unwrap_or("".to_string());
        (url, Some(token))
    } else {
        (s.to_owned(), None)
    };
    return (url, token_opt);
}

#[async_recursion]
pub async fn transform_json_value(
    name: &str,
    client: &AuthedClient,
    workspace: &str,
    v: Value,
    job: &QueuedJob,
    db: &Pool<Postgres>,
) -> error::Result<Value> {
    match v {
        Value::String(y) if y.starts_with("$var:") => {
            let path = y.strip_prefix("$var:").unwrap();
            client
                .get_variable_value(path)
                .await
                .map(|x| json!(x))
                .map_err(|e| {
                    Error::NotFound(format!("Variable {path} not found for `{name}`: {e:#}"))
                })
        }
        Value::String(y) if y.starts_with("$res:") => {
            let path = y.strip_prefix("$res:").unwrap();
            if path.split("/").count() < 2 {
                return Err(Error::InternalErr(format!(
                    "Argument `{name}` is an invalid resource path: {path}",
                )));
            }
            client
                .get_resource_value_interpolated::<serde_json::Value>(
                    path,
                    Some(job.id.to_string()),
                )
                .await
                .map_err(|e| {
                    Error::NotFound(format!("Resource {path} not found for `{name}`: {e:#}"))
                })
        }
        Value::String(y) if y.starts_with("$encrypted:") => {
            let encrypted = y.strip_prefix("$encrypted:").unwrap();
            let mc =
                build_crypt_with_key_suffix(&db, &job.workspace_id, &job.id.to_string()).await?;
            decrypt_value_with_mc(encrypted.to_string(), mc)
                .await
                .and_then(|x| {
                    serde_json::from_str(&x).map_err(|e| Error::InternalErr(e.to_string()))
                })

            // let path = y.strip_prefix("$res:").unwrap();
        }
        Value::String(y) if y.starts_with("$") => {
            let flow_path = if let Some(uuid) = job.parent_job {
                sqlx::query_scalar!("SELECT script_path FROM queue WHERE id = $1", uuid)
                    .fetch_optional(db)
                    .await?
                    .flatten()
            } else {
                None
            };

            let variables = variables::get_reserved_variables(
                db,
                &job.workspace_id,
                &client.token,
                &job.email,
                &job.created_by,
                &job.id.to_string(),
                &job.permissioned_as,
                job.script_path.clone(),
                job.parent_job.map(|x| x.to_string()),
                flow_path,
                job.schedule_path.clone(),
                job.flow_step_id.clone(),
                job.root_job.clone().map(|x| x.to_string()),
                None,
                Some(job.scheduled_for.clone()),
            )
            .await;

            let name = y.strip_prefix("$").unwrap();

            let value = variables
                .iter()
                .find(|x| x.name == name)
                .map(|x| x.value.clone())
                .unwrap_or_else(|| y);
            Ok(json!(value))
        }
        Value::Object(mut m) => {
            for (a, b) in m.clone().into_iter() {
                m.insert(
                    a.clone(),
                    transform_json_value(&a, client, workspace, b, job, &db).await?,
                );
            }
            Ok(Value::Object(m))
        }
        a @ _ => Ok(a),
    }
}

pub async fn read_file_content(path: &str) -> error::Result<String> {
    let mut file = File::open(path).await?;
    let mut content = "".to_string();
    file.read_to_string(&mut content).await?;
    Ok(content)
}

pub async fn read_file_bytes(path: &str) -> error::Result<Vec<u8>> {
    let mut file = File::open(path).await?;
    let mut content = Vec::new();
    file.read_to_end(&mut content).await?;
    Ok(content)
}

//this skips more steps than from_str at the cost of being unsafe. The source must ALWAUS gemerate valid json or this can cause UB in the worst case
pub fn unsafe_raw(json: String) -> Box<RawValue> {
    unsafe { std::mem::transmute::<Box<str>, Box<RawValue>>(json.into()) }
}

fn check_result_too_big(size: usize) -> error::Result<()> {
    if *CLOUD_HOSTED && size > MAX_RESULT_SIZE {
        return Err(error::Error::ExecutionErr("Result is too large for the cloud app (limit 2MB).
        If using this script as part of the flow, use the shared folder to pass heavy data between steps.".to_owned()));
    };
    Ok(())
}

/// This function assumes that the file contains valid json and will result in UB if it isn't. If
/// the file is user generated or otherwise not guaranteed to be valid used the
/// `read_and_check_file` instead
pub async fn read_file(path: &str) -> error::Result<Box<RawValue>> {
    let content = read_file_content(path).await?;

    check_result_too_big(content.len())?;

    let r = unsafe_raw(content);
    return Ok(r);
}

/// Read the `result.json` file. This function assumes that the file contains valid json and will
/// result in undefined behaviour if it isn't. If the result.json is user generated or otherwise
/// not guaranteed to be valid, use `read_and_check_result`
pub async fn read_result(job_dir: &str) -> error::Result<Box<RawValue>> {
    return read_file(&format!("{job_dir}/result.json")).await;
}

pub async fn read_and_check_file(path: &str) -> error::Result<Box<RawValue>> {
    let content = read_file_content(path).await?;

    check_result_too_big(content.len())?;

    let raw_value: Box<RawValue> =
        serde_json::from_str(&content).map_err(|e| anyhow!("{} is not valid json: {}", path, e))?;
    Ok(raw_value)
}

/// Use this to read `result.json` that were user-generated
pub async fn read_and_check_result(job_dir: &str) -> error::Result<Box<RawValue>> {
    let result_path = format!("{job_dir}/result.json");

    if let Ok(metadata) = tokio::fs::metadata(&result_path).await {
        if metadata.len() > 0 {
            return read_and_check_file(&result_path)
                .await
                .map_err(|e| anyhow!("Failed to read result: {}", e).into());
        }
    }
    Ok(to_raw_value(&json!("null")))
}

pub fn capitalize(s: &str) -> String {
    let mut c = s.chars();
    match c.next() {
        None => String::new(),
        Some(f) => f.to_uppercase().collect::<String>() + c.as_str(),
    }
}

#[tracing::instrument(level = "trace", skip_all)]
pub async fn get_reserved_variables(
    job: &QueuedJob,
    token: &str,
    db: &sqlx::Pool<sqlx::Postgres>,
) -> Result<HashMap<String, String>, Error> {
    let flow_path = if let Some(uuid) = job.parent_job {
        sqlx::query_scalar!("SELECT script_path FROM queue WHERE id = $1", uuid)
            .fetch_optional(db)
            .await?
            .flatten()
    } else {
        None
    };

    let variables = variables::get_reserved_variables(
        db,
        &job.workspace_id,
        token,
        &job.email,
        &job.created_by,
        &job.id.to_string(),
        &job.permissioned_as,
        job.script_path.clone(),
        job.parent_job.map(|x| x.to_string()),
        flow_path,
        job.schedule_path.clone(),
        job.flow_step_id.clone(),
        job.root_job.clone().map(|x| x.to_string()),
        None,
        Some(job.scheduled_for.clone()),
    )
    .await
    .to_vec();

    Ok(build_envs_map(variables).await)
}

pub async fn build_envs_map(context: Vec<ContextualVariable>) -> HashMap<String, String> {
    let mut r: HashMap<String, String> =
        context.into_iter().map(|rv| (rv.name, rv.value)).collect();

    let envs = WORKER_CONFIG.read().await.clone().env_vars;
    for env in envs {
        r.insert(env.0.clone(), env.1.clone());
    }

    r
}

pub fn get_main_override(args: Option<&Json<HashMap<String, Box<RawValue>>>>) -> Option<String> {
    return args
        .map(|x| {
            x.0.get(ENTRYPOINT_OVERRIDE)
                .map(|x| x.get().to_string().replace("\"", ""))
        })
        .flatten();
}

pub fn sizeof_val(v: &serde_json::Value) -> usize {
    std::mem::size_of::<serde_json::Value>()
        + match v {
            serde_json::Value::Null => 0,
            serde_json::Value::Bool(_) => 0,
            serde_json::Value::Number(_) => 4, // Incorrect if arbitrary_precision is enabled. oh well
            serde_json::Value::String(s) => s.capacity(),
            serde_json::Value::Array(a) => a.iter().map(sizeof_val).sum(),
            serde_json::Value::Object(o) => o
                .iter()
                .map(|(k, v)| {
                    std::mem::size_of::<String>()
                        + k.capacity()
                        + sizeof_val(v)
                        + std::mem::size_of::<usize>() * 3
                })
                .sum(),
        }
}

pub async fn update_worker_ping_for_failed_init_script(
    db: &DB,
    worker_name: &str,
    last_job_id: Uuid,
) {
    if let Err(e) = sqlx::query!(
        "UPDATE worker_ping SET 
        ping_at = now(), 
        jobs_executed = 1, 
        current_job_id = $1, 
        current_job_workspace_id = 'admins' 
        WHERE worker = $2",
        last_job_id,
        worker_name
    )
    .execute(db)
    .await
    {
        tracing::error!("Error updating worker ping for failed init script: {e:?}");
    }
}
pub struct OccupancyMetrics {
    pub running_job_started_at: Option<Instant>,
    pub total_duration_of_running_jobs: f32,
    pub worker_occupancy_rate_history: Vec<(f32, f32)>,
    pub start_time: Instant,
}

impl OccupancyMetrics {
    pub fn new(start_time: Instant) -> Self {
        OccupancyMetrics {
            running_job_started_at: None,
            total_duration_of_running_jobs: 0.0,
            worker_occupancy_rate_history: Vec::new(),
            start_time,
        }
    }

    pub fn update_occupancy_metrics(&mut self) -> (f32, Option<f32>, Option<f32>, Option<f32>) {
        let metrics = self;
        let current_occupied_duration = metrics
            .running_job_started_at
            .map(|started_at| started_at.elapsed().as_secs_f32())
            .unwrap_or(0.0);
        let total_occupation = metrics.total_duration_of_running_jobs + current_occupied_duration;

        let elapsed = metrics.start_time.elapsed().as_secs_f32();

        let (occupancy_rate_15s, occupancy_rate_5m, occupancy_rate_30m) =
            if !metrics.worker_occupancy_rate_history.is_empty() {
                let mut total_occupation_15s = 0.0;
                let mut total_occupation_5m = 0.0;
                let mut total_occupation_30m = 0.0;
                let mut index30m = 0;
                for (i, (past_total_occupation, time)) in
                    metrics.worker_occupancy_rate_history.iter().enumerate()
                {
                    let diff = elapsed - time;
                    if diff < 1800.0 && total_occupation_30m == 0.0 {
                        total_occupation_30m = (total_occupation - past_total_occupation) / diff;
                        index30m = i;
                    }
                    if diff < 300.0 && total_occupation_5m == 0.0 {
                        total_occupation_5m = (total_occupation - past_total_occupation) / diff;
                    }
                    if diff < 15.0 {
                        total_occupation_15s = (total_occupation - past_total_occupation) / diff;
                        break;
                    }
                }

                //drop all elements before the oldest one in 30m windows
                metrics.worker_occupancy_rate_history.drain(..index30m);

                (
                    Some(total_occupation_15s),
                    Some(total_occupation_5m),
                    Some(total_occupation_30m),
                )
            } else {
                (None, None, None)
            };
        let occupancy_rate = total_occupation / elapsed;

        //push the current occupancy rate and the timestamp
        metrics
            .worker_occupancy_rate_history
            .push((total_occupation, elapsed));

        (
            occupancy_rate,
            occupancy_rate_15s,
            occupancy_rate_5m,
            occupancy_rate_30m,
        )
    }
}

pub async fn start_child_process(mut cmd: Command, executable: &str) -> Result<Child, Error> {
    return cmd
        .spawn()
        .map_err(|err| tentatively_improve_error(Error::IoErr(err), executable));
}

pub async fn resolve_job_timeout(
    _db: &Pool<Postgres>,
    _w_id: &str,
    _job_id: Uuid,
    custom_timeout_secs: Option<i32>,
) -> (Duration, Option<String>, bool) {
    let mut warn_msg: Option<String> = None;
    #[cfg(feature = "cloud")]
    let cloud_premium_workspace = *CLOUD_HOSTED
        && sqlx::query_scalar!("SELECT premium FROM workspace WHERE id = $1", _w_id)
            .fetch_one(_db)
            .await
            .map_err(|e| {
                tracing::error!(%e, "error getting premium workspace for job {_job_id}: {e:#}");
            })
            .unwrap_or(false);
    #[cfg(not(feature = "cloud"))]
    let cloud_premium_workspace = false;

    // compute global max timeout
    let global_max_timeout_duration = if cloud_premium_workspace {
        *MAX_TIMEOUT_DURATION * 6 //30mins
    } else {
        *MAX_TIMEOUT_DURATION
    };

    match custom_timeout_secs {
        Some(timeout_secs)
            if Duration::from_secs(timeout_secs as u64) < global_max_timeout_duration =>
        {
            (Duration::from_secs(timeout_secs as u64), warn_msg, true)
        }
        Some(timeout_secs) => {
            warn_msg = Some(format!("WARNING: Custom job timeout of {timeout_secs} seconds was greater than the maximum timeout. It will be ignored and the max timeout will be used instead"));
            tracing::warn!(warn_msg);
            (global_max_timeout_duration, warn_msg, false)
        }
        None => {
            // fallback to default timeout or max if not set
            let default_timeout = match JOB_DEFAULT_TIMEOUT.read().await.clone() {
                None => global_max_timeout_duration,
                Some(default_timeout_secs)
                    if Duration::from_secs(default_timeout_secs as u64)
                        < global_max_timeout_duration =>
                {
                    Duration::from_secs(default_timeout_secs as u64)
                }
                Some(default_timeout_secs) => {
                    warn_msg = Some(format!("WARNING: Default job timeout of {default_timeout_secs} seconds was greater than the maximum timeout. It will be ignored and the global max timeout will be used instead"));
                    tracing::warn!(warn_msg);
                    global_max_timeout_duration
                }
            };
            (default_timeout, warn_msg, false)
        }
    }
}

async fn hash_args(
    _db: &DB,
    _client: &AuthedClient,
    _workspace_id: &str,
    v: &Option<Json<HashMap<String, Box<RawValue>>>>,
    hasher: &mut sha2::Sha256,
) {
    if let Some(Json(hm)) = v {
        for k in hm.keys().sorted() {
            hasher.update(k.as_bytes());
            let arg_value = hm.get(k).unwrap();
            #[cfg(feature = "parquet")]
            let (_, arg_additions) =
                arg_value_hash_additions(_db, _client, _workspace_id, hm.get(k).unwrap()).await;
            hasher.update(arg_value.get().as_bytes());
            #[cfg(feature = "parquet")]
            for (_, arg_addition) in arg_additions {
                hasher.update(arg_addition.as_bytes());
            }
        }
    }
}

pub async fn cached_result_path(
    db: &DB,
    client: &AuthedClient,
    job: &QueuedJob,
    raw_code: Option<&String>,
    raw_lock: Option<&String>,
    raw_flow: Option<&Json<Box<RawValue>>>,
) -> String {
    let mut hasher = sha2::Sha256::new();
    hasher.update(&[job.job_kind as u8]);
    if let Some(ScriptHash(hash)) = job.script_hash {
        hasher.update(&hash.to_le_bytes())
    } else if let None = job.script_hash {
        job.script_path
            .as_ref()
            .inspect(|x| hasher.update(x.as_bytes()));
        raw_code.inspect(|x| hasher.update(x));
        raw_lock.inspect(|x| hasher.update(x));
        raw_flow.inspect(|x| hasher.update(x.get()));
    }
    hash_args(db, client, &job.workspace_id, &job.args, &mut hasher).await;
    format!("g/results/{:032x}", hasher.finalize())
}

#[cfg(feature = "parquet")]
async fn get_workspace_s3_resource_path(
    db: &DB,
    client: &AuthedClient,
    workspace_id: &str,
    storage: Option<&String>,
) -> windmill_common::error::Result<Option<ObjectStoreResource>> {
    use windmill_common::{
        job_s3_helpers_ee::get_s3_resource_internal, s3_helpers::StorageResourceType,
    };

    let raw_lfs_opt = if let Some(storage) = storage {
        sqlx::query_scalar!(
            "SELECT large_file_storage->'secondary_storage'->$2 FROM workspace_settings WHERE workspace_id = $1",
            workspace_id,
            storage
        )
        .fetch_optional(db)
        .await?
        .flatten()
    } else {
        sqlx::query_scalar!(
            "SELECT large_file_storage FROM workspace_settings WHERE workspace_id = $1",
            workspace_id
        )
        .fetch_optional(db)
        .await?
        .flatten()
    };
    let raw_lfs_opt = raw_lfs_opt
        .map(|val| serde_json::from_value::<LargeFileStorage>(val).ok())
        .flatten();

    let (rt, path) = match raw_lfs_opt {
        Some(LargeFileStorage::S3Storage(s3_storage)) => {
            let resource_path = s3_storage.s3_resource_path.trim_start_matches("$res:");
            (StorageResourceType::S3, resource_path.to_string())
        }
        Some(LargeFileStorage::AzureBlobStorage(azure_blob_storage)) => {
            let resource_path = azure_blob_storage
                .azure_blob_resource_path
                .trim_start_matches("$res:");
            (StorageResourceType::AzureBlob, resource_path.to_string())
        }
        Some(LargeFileStorage::S3AwsOidc(s3_aws_oidc)) => {
            let resource_path = s3_aws_oidc.s3_resource_path.trim_start_matches("$res:");
            (StorageResourceType::S3AwsOidc, resource_path.to_string())
        }
        Some(LargeFileStorage::AzureWorkloadIdentity(azure)) => {
            let resource_path = azure.azure_blob_resource_path.trim_start_matches("$res:");
            (
                StorageResourceType::AzureWorkloadIdentity,
                resource_path.to_string(),
            )
        }
        None => {
            return Ok(None);
        }
    };

    let client2 = client.clone();
    let token_fn = |audience: String| async move {
        client2
            .get_id_token(&audience)
            .await
            .map_err(|e| windmill_common::error::Error::from(e))
    };
    let s3_resource_value_raw = client
        .get_resource_value::<serde_json::Value>(path.as_str())
        .await?;
    get_s3_resource_internal(rt, s3_resource_value_raw, token_fn)
        .await
        .map(Some)
}

#[cfg(feature = "parquet")]
async fn arg_value_hash_additions(
    db: &DB,
    client: &AuthedClient,
    workspace_id: &str,
    raw_value: &Box<RawValue>,
) -> (Option<String>, HashMap<String, String>) {
    let mut result: HashMap<String, String> = HashMap::new();

    let parsed_value = serde_json::from_str::<S3Object>(raw_value.get());

    let mut storage = None;
    if let Ok(s3_object) = parsed_value {
        let s3_resource_opt =
            get_workspace_s3_resource_path(db, client, workspace_id, s3_object.storage.as_ref())
                .await;
        storage = s3_object.storage.clone();

        if let Some(mut s3_resource) = s3_resource_opt.ok().flatten() {
            let etag = get_etag_or_empty(&mut s3_resource, s3_object.clone()).await;
            tracing::warn!("Enriching s3 arg value with etag: {:?}", etag);
            result.insert(s3_object.s3.clone(), etag.unwrap_or_default()); // TODO: maybe inject a random value to invalidate the cache?
        }
    }

    return (storage, result);
}

#[derive(Deserialize, Serialize)]
struct CachedResource {
    expire: i64,
    #[serde(skip_serializing_if = "Option::is_none")]
    s3_etags: Option<HashMap<String, String>>,
    value: Arc<Box<RawValue>>,
    storage: Option<String>,
}

impl CachedResource {
    fn expired(&self) -> bool {
        self.expire <= chrono::Utc::now().timestamp()
    }
}

lazy_static! {
    /// In-memory cache for resources.
    static ref CACHED_RESULTS: Cache<String, Arc<CachedResource>> = Cache::new(1000);
}

pub async fn get_cached_resource_value_if_valid(
    _db: &DB,
    client: &AuthedClient,
    _job_id: &Uuid,
    _workspace_id: &str,
    cached_res_path: &str,
) -> Option<Arc<Box<RawValue>>> {
    let resource = match CACHED_RESULTS
        .get_value_or_guard_async(cached_res_path)
        .await
    {
        // check for cache expiration.
        Ok(resource) if resource.expired() => {
            let _ = CACHED_RESULTS.remove(cached_res_path);
            return None;
        }
        // resource is in cache and not expired, return it.
        Ok(resource) => resource,
        // resource is not in cache, fetch it from the database.
        Err(entry) => match client
            .get_resource_value::<CachedResource>(cached_res_path)
            .await
            .ok()
        {
            None => return None,
            // check for cache expiration.
            Some(resource) if resource.expired() => return None,
            Some(resource) => {
                let resource = Arc::new(resource);
                let _ = entry.insert(resource.clone());
                resource
            }
        },
    };

    #[cfg(feature = "parquet")]
    {
        let empty_etags = HashMap::new();
        let s3_etags = resource.s3_etags.as_ref().unwrap_or(&empty_etags);
        let object_store_resource_opt: Option<ObjectStoreResource> = if s3_etags.is_empty() {
            None
        } else {
            get_workspace_s3_resource_path(_db, &client, _workspace_id, resource.storage.as_ref())
                .await
                .ok()
                .flatten()
        };

        if !s3_etags.is_empty() && object_store_resource_opt.is_none() {
            tracing::warn!("Cached result references s3 files that are not retrievable anymore because the workspace S3 resource can't be fetched. Cache will be invalidated");
            return None;
        }
        for (s3_file_key, s3_file_etag) in s3_etags {
            if let Some(object_store_resource) = object_store_resource_opt.as_ref() {
                let etag = get_etag_or_empty(
                    object_store_resource,
                    S3Object {
                        s3: s3_file_key.clone(),
                        storage: resource.storage.clone(),
                        filename: None,
                    },
                )
                .await;
                if etag.as_ref() != Some(s3_file_etag) {
                    tracing::warn!("S3 file etag for '{}' has changed. Value from cache is {:?} while current value from S3 is {:?}. Cache will be invalidated", s3_file_key.clone(), s3_file_etag, etag);
                    return None;
                }
            }
        }
    }

    Some(resource.value.clone())
}

pub async fn save_in_cache(
    db: &Pool<Postgres>,
    _client: &AuthedClient,
    job: &QueuedJob,
    cached_path: String,
    r: Arc<Box<RawValue>>,
) {
    let expire = chrono::Utc::now().timestamp() + job.cache_ttl.unwrap() as i64;

    #[cfg(feature = "parquet")]
    let (storage, s3_etags) =
        arg_value_hash_additions(db, _client, job.workspace_id.as_str(), &r).await;

    #[cfg(feature = "parquet")]
    let s3_etags = if s3_etags.is_empty() {
        None
    } else {
        Some(s3_etags)
    };

    #[cfg(not(feature = "parquet"))]
    let (storage, s3_etags) = (None, None);

    let store_cache_resource = CachedResource { expire, s3_etags, value: r, storage };
    let raw_json = Json(&store_cache_resource);

    if let Err(e) = sqlx::query!(
        "INSERT INTO resource
        (workspace_id, path, value, resource_type, created_by, edited_at)
        VALUES ($1, $2, $3, $4, $5, now()) ON CONFLICT (workspace_id, path)
        DO UPDATE SET value = $3, edited_at = now()",
        job.workspace_id,
        &cached_path,
        raw_json as Json<&CachedResource>,
        "cache",
        job.created_by
    )
    .execute(db)
    .await
    {
        tracing::error!("Error creating cache resource {e:#}")
    }

    // Cache result in-memory.
    CACHED_RESULTS.insert(cached_path, Arc::new(store_cache_resource));
}

fn tentatively_improve_error(err: Error, executable: &str) -> Error {
    #[cfg(unix)]
    let err_msg = "No such file or directory (os error 2)";

    #[cfg(windows)]
    let err_msg = "program not found";

    if err.to_string().contains(&err_msg) {
        return Error::InternalErr(format!(
            "Executable {executable} not found on worker. PATH: {}",
            *PATH_ENV
        ));
    }
    return err;
}

pub async fn clean_cache() -> error::Result<()> {
    tracing::info!("Started cleaning cache");
    tokio::fs::remove_dir_all(ROOT_CACHE_DIR).await?;
    tracing::info!("Finished cleaning cache");
    Ok(())
}

lazy_static::lazy_static! {
    static ref RE_FLOW_ROOT: Regex = Regex::new(r"(?i)(.*?)(?:/branchone-\d+/|/branchall-\d+/|/loop-\d+/)").unwrap();

}

pub fn use_flow_root_path(flow_path: &str) -> String {
    if let Some(captures) = RE_FLOW_ROOT.captures(flow_path) {
        return captures
            .get(1)
            .map(|m| format!("{}/flow", m.as_str()))
            .unwrap_or_else(|| flow_path.to_string());
    } else {
        return flow_path.to_string();
    }
}<|MERGE_RESOLUTION|>--- conflicted
+++ resolved
@@ -31,17 +31,14 @@
 
 use anyhow::{anyhow, Result};
 
-<<<<<<< HEAD
 use std::path::Path;
 use std::{
     collections::{hash_map::DefaultHasher, HashMap},
     hash::{Hash, Hasher},
+    sync::Arc,
     time::Duration,
 };
 
-=======
-use std::{collections::HashMap, sync::Arc, time::Duration};
->>>>>>> 0dab23f6
 use uuid::Uuid;
 use windmill_common::{variables, DB};
 
